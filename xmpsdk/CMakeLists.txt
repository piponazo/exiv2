--- conflicted
+++ resolved
@@ -34,7 +34,6 @@
     endif()
 endforeach()
 
-<<<<<<< HEAD
 # We generate a CMake OBJECT LIBRARY (a bunch of object files)
 add_library( xmp_object OBJECT ${XMPSRC} )
 
@@ -70,25 +69,6 @@
     if (BUILD_SHARED_LIBS)
         set_property(TARGET xmp_object PROPERTY POSITION_INDEPENDENT_CODE ON)
     endif()
-=======
-if(NOT MSVC)
-  # http://stackoverflow.com/questions/10046114/in-cmake-how-can-i-test-if-the-compiler-is-clang
-  if ( NOT "${CMAKE_CXX_COMPILER_ID}" MATCHES "AppleClang")
-    # 1123 - hide xmpsdk symbols
-    add_definitions( -fvisibility=hidden -fvisibility-inlines-hidden )
-  endif()
-endif()
-
-add_library( xmp STATIC ${XMPSRC} )
-target_include_directories(xmp PUBLIC ${CMAKE_SOURCE_DIR}/xmpsdk/include)
-target_include_directories(xmp PUBLIC ${EXPAT_INCLUDE_DIR})
-
-if ( NOT MSVC )
-    target_link_libraries(xmp ${EXPAT_LIBRARIES})
-else()
-    target_link_libraries(xmp Threads::Threads ${EXPAT_LIBRARIES})
-endif()
->>>>>>> ae253b95
 
 # 1119  Install libxmp.a for use by third party applications (Thanks, Emmanuel)
 install(TARGETS xmp
