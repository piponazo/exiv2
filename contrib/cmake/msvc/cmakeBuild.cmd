--- conflicted
+++ resolved
@@ -346,15 +346,9 @@
 	                      set BUILD_SAMPLES=OFF
 	if DEFINED _SAMPLES_  set BUILD_SAMPLES=ON
 
-<<<<<<< HEAD
-    call:run cmake -G "%_GENERATOR_%" -DCMAKE_BUILD_TYPE=%_CONFIG_% %_LINK_% -DCMAKE_INSTALL_PREFIX=%_INSTALL_% -DCMAKE_LIBRARY_PATH=%_LIBPATH_% -DCMAKE_INCLUDE_PATH=%_INCPATH_% ^
-              -DEXIV2_ENABLE_NLS=OFF                -DEXIV2_ENABLE_BUILD_SAMPLES=%BUILD_SAMPLES% ^
-              -DEXIV2_ENABLE_WIN_UNICODE=OFF        -DBUILD_SHARED_LIBS=%ENABLE_SHARED% ^
-=======
     call:run cmake -G "%_GENERATOR_%"     -DCMAKE_BUILD_TYPE=%_CONFIG_% -DCMAKE_INSTALL_PREFIX=%_INSTALL_% -DCMAKE_LIBRARY_PATH=%_LIBPATH_% -DCMAKE_INCLUDE_PATH=%_INCPATH_% ^
               -DEXIV2_ENABLE_NLS=%_NLS_%  -DEXIV2_BUILD_SAMPLES=%BUILD_SAMPLES% ^
               -DEXIV2_ENABLE_WIN_UNICODE=%_UNICODE_% -DBUILD_SHARED_LIBS=%ENABLE_SHARED% ^
->>>>>>> ae253b95
               -DEXIV2_ENABLE_DYNAMIC_RUNTIME=%ENABLE_DYNAMIC% ^
               %ENABLE_WEBREADY%  %ENABLE_CURL%  %ENABLE_LIBSSH% %ENABLE_VIDEO% ^
              "%_EXIV2_%"
